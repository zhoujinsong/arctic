/*
 * Licensed to the Apache Software Foundation (ASF) under one
 * or more contributor license agreements.  See the NOTICE file
 * distributed with this work for additional information
 * regarding copyright ownership.  The ASF licenses this file
 * to you under the Apache License, Version 2.0 (the
 * "License"); you may not use this file except in compliance
 * with the License.  You may obtain a copy of the License at
 *
 *     http://www.apache.org/licenses/LICENSE-2.0
 *
 * Unless required by applicable law or agreed to in writing, software
 * distributed under the License is distributed on an "AS IS" BASIS,
 * WITHOUT WARRANTIES OR CONDITIONS OF ANY KIND, either express or implied.
 * See the License for the specific language governing permissions and
 * limitations under the License.
 */

package org.apache.amoro.server.terminal;

import org.apache.amoro.config.Configurations;
import org.apache.amoro.server.catalog.CatalogType;
import org.apache.amoro.shade.guava32.com.google.common.collect.Maps;

import java.util.List;
import java.util.Map;

public class SparkContextUtil {

  public static final String ICEBERG_EXTENSION =
      "org.apache.iceberg.spark.extensions.IcebergSparkSessionExtensions";
  public static final String MIXED_FORMAT_EXTENSION =
      "org.apache.amoro.spark.MixedFormatSparkExtensions";
  public static final String ICEBERG_CATALOG = "org.apache.iceberg.spark.SparkCatalog";
  public static final String MIXED_FORMAT_CATALOG =
      "org.apache.amoro.spark.MixedFormatSparkCatalog";
  public static final String PAIMON_CATALOG = "org.apache.paimon.spark.SparkCatalog";
  public static final String MIXED_FORMAT_SESSION_CATALOG =
      "org.apache.amoro.spark.MixedFormatSparkSessionCatalog";
  public static final String UNIFIED_SESSION_CATALOG =
      "org.apache.amoro.spark.SparkUnifiedSessionCatalog";
  public static final String UNIFIED_CATALOG = "org.apache.amoro.spark.SparkUnifiedCatalog";

  public static final String MIXED_FORMAT_PROPERTY_REFRESH_BEFORE_USAGE =
      "spark.sql.mixed-format.refresh-catalog-before-usage";

  public static Map<String, String> getSparkConf(Configurations sessionConfig) {
    Map<String, String> sparkConf = Maps.newLinkedHashMap();
    sparkConf.put("spark.sql.extensions", MIXED_FORMAT_EXTENSION + "," + ICEBERG_EXTENSION);

    List<String> catalogs = sessionConfig.get(TerminalSessionFactory.SessionConfigOptions.CATALOGS);
    String catalogUrlBase =
        sessionConfig.get(TerminalSessionFactory.SessionConfigOptions.CATALOG_URL_BASE);

    for (String catalog : catalogs) {
      String connector =
          sessionConfig.get(TerminalSessionFactory.SessionConfigOptions.catalogConnector(catalog));
      String catalogClassName;
      String sparkCatalogPrefix = "spark.sql.catalog." + catalog;
<<<<<<< HEAD
      if ("arctic".equalsIgnoreCase(connector) || "mixed_iceberg".equalsIgnoreCase(connector)) {
=======
      if ("arctic".equalsIgnoreCase(connector)
          || "mixed_iceberg".equalsIgnoreCase(connector)
          || "mixed_hive".equalsIgnoreCase(connector)) {
>>>>>>> 24cec419
        catalogClassName = MIXED_FORMAT_CATALOG;
        String type =
            sessionConfig.get(
                TerminalSessionFactory.SessionConfigOptions.catalogProperty(catalog, "type"));
        if (sessionConfig.getBoolean(
                TerminalSessionFactory.SessionConfigOptions.USING_SESSION_CATALOG_FOR_HIVE)
            && CatalogType.HIVE.name().equalsIgnoreCase(type)) {
          sparkCatalogPrefix = "spark.sql.catalog.spark_catalog";
          catalogClassName = MIXED_FORMAT_SESSION_CATALOG;
        }
        sparkConf.put(sparkCatalogPrefix + ".url", catalogUrlBase + "/" + catalog);
      } else if ("unified".equalsIgnoreCase(connector)) {
        catalogClassName = UNIFIED_CATALOG;
        String type =
            sessionConfig.get(
                TerminalSessionFactory.SessionConfigOptions.catalogProperty(catalog, "type"));
        if (sessionConfig.getBoolean(
                TerminalSessionFactory.SessionConfigOptions.USING_SESSION_CATALOG_FOR_HIVE)
            && CatalogType.HIVE.name().equalsIgnoreCase(type)) {
          sparkCatalogPrefix = "spark.sql.catalog.spark_catalog";
          catalogClassName = UNIFIED_SESSION_CATALOG;
        }
        sparkConf.put(sparkCatalogPrefix + ".uri", catalogUrlBase + "/" + catalog);
      } else {
        catalogClassName = "iceberg".equalsIgnoreCase(connector) ? ICEBERG_CATALOG : PAIMON_CATALOG;
        Map<String, String> properties =
            TerminalSessionFactory.SessionConfigOptions.getCatalogProperties(
                sessionConfig, catalog);
        for (String key : properties.keySet()) {
          String property = properties.get(key);
          sparkConf.put(sparkCatalogPrefix + "." + key, property);
        }
      }
      sparkConf.put(sparkCatalogPrefix, catalogClassName);
    }
    return sparkConf;
  }
}<|MERGE_RESOLUTION|>--- conflicted
+++ resolved
@@ -57,13 +57,9 @@
           sessionConfig.get(TerminalSessionFactory.SessionConfigOptions.catalogConnector(catalog));
       String catalogClassName;
       String sparkCatalogPrefix = "spark.sql.catalog." + catalog;
-<<<<<<< HEAD
-      if ("arctic".equalsIgnoreCase(connector) || "mixed_iceberg".equalsIgnoreCase(connector)) {
-=======
       if ("arctic".equalsIgnoreCase(connector)
           || "mixed_iceberg".equalsIgnoreCase(connector)
           || "mixed_hive".equalsIgnoreCase(connector)) {
->>>>>>> 24cec419
         catalogClassName = MIXED_FORMAT_CATALOG;
         String type =
             sessionConfig.get(
